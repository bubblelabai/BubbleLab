--- conflicted
+++ resolved
@@ -154,12 +154,9 @@
       'agi-inc',
       'airtable',
       'notion',
-<<<<<<< HEAD
       'fal-ai',
-=======
       'firecrawl',
       'insforge-db',
->>>>>>> 2185eceb
     ];
   }
 
@@ -280,16 +277,15 @@
     const { AirtableBubble } = await import(
       './bubbles/service-bubble/airtable.js'
     );
-<<<<<<< HEAD
-    const { FalAiBubble } = await import('./bubbles/service-bubble/fal-ai.js');
-=======
+    const { FalAiBubble } = await import(
+      './bubbles/service-bubble/fal-ai.js'
+    );
     const { FirecrawlBubble } = await import(
       './bubbles/service-bubble/firecrawl.js'
     );
     const { InsForgeDbBubble } = await import(
       './bubbles/service-bubble/insforge-db.js'
     );
->>>>>>> 2185eceb
 
     // Create the default factory instance
     this.register('hello-world', HelloWorldBubble as BubbleClassWithMetadata);
@@ -391,12 +387,9 @@
     this.register('eleven-labs', ElevenLabsBubble as BubbleClassWithMetadata);
     this.register('agi-inc', AGIIncBubble as BubbleClassWithMetadata);
     this.register('airtable', AirtableBubble as BubbleClassWithMetadata);
-<<<<<<< HEAD
     this.register('fal-ai', FalAiBubble as BubbleClassWithMetadata);
-=======
     this.register('firecrawl', FirecrawlBubble as BubbleClassWithMetadata);
     this.register('insforge-db', InsForgeDbBubble as BubbleClassWithMetadata);
->>>>>>> 2185eceb
 
     // After all default bubbles are registered, auto-populate bubbleDependencies
     if (!BubbleFactory.dependenciesPopulated) {
