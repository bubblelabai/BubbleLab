--- conflicted
+++ resolved
@@ -192,15 +192,14 @@
     context?: BubbleContext
   ) {
     super(params, context);
-<<<<<<< HEAD
-=======
-    this.resend = new Resend();
->>>>>>> 367e27b8
   }
 
   public async testCredential(): Promise<boolean> {
     try {
       // Test the API key by making a simple API call
+      if (!this.resend) {
+        throw new Error('Resend client not initialized');
+      }
       await this.resend?.domains.list();
       return true;
     } catch {
