--- conflicted
+++ resolved
@@ -29,11 +29,8 @@
   'hello-world-multi-line-para': '',
   'para-with-comment': '',
   yfinance: '',
-<<<<<<< HEAD
   'techweek-scrape': '',
-=======
   'starter-flow': '',
->>>>>>> 7ce79ee4
 } as const;
 
 export type FixtureName = keyof typeof fixtures;
