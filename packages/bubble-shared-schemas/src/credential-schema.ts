import { BubbleName, CredentialType } from './types.js';
import { z } from '@hono/zod-openapi';
import { databaseMetadataSchema } from './database-definition-schema.js';

/**
 * Maps credential types to their environment variable names (for backend only!!!!)
 */
export const CREDENTIAL_ENV_MAP: Record<CredentialType, string> = {
  [CredentialType.OPENAI_CRED]: 'OPENAI_API_KEY',
  [CredentialType.GOOGLE_GEMINI_CRED]: 'GOOGLE_API_KEY',
  [CredentialType.ANTHROPIC_CRED]: 'ANTHROPIC_API_KEY',
  [CredentialType.FIRECRAWL_API_KEY]: 'FIRE_CRAWL_API_KEY',
  [CredentialType.DATABASE_CRED]: 'BUBBLE_CONNECTING_STRING_URL',
  [CredentialType.SLACK_CRED]: 'SLACK_TOKEN',
  [CredentialType.TELEGRAM_BOT_TOKEN]: 'TELEGRAM_BOT_TOKEN',
  [CredentialType.RESEND_CRED]: 'RESEND_API_KEY',
  [CredentialType.OPENROUTER_CRED]: 'OPENROUTER_API_KEY',
  [CredentialType.CLOUDFLARE_R2_ACCESS_KEY]: 'CLOUDFLARE_R2_ACCESS_KEY',
  [CredentialType.CLOUDFLARE_R2_SECRET_KEY]: 'CLOUDFLARE_R2_SECRET_KEY',
  [CredentialType.CLOUDFLARE_R2_ACCOUNT_ID]: 'CLOUDFLARE_R2_ACCOUNT_ID',
  [CredentialType.APIFY_CRED]: 'APIFY_API_TOKEN',
  [CredentialType.ELEVENLABS_API_KEY]: 'ELEVENLABS_API_KEY',
  [CredentialType.GOOGLE_DRIVE_CRED]: '',
  [CredentialType.GMAIL_CRED]: '',
  [CredentialType.GOOGLE_SHEETS_CRED]: '',
  [CredentialType.GOOGLE_CALENDAR_CRED]: '',
  [CredentialType.FUB_CRED]: '',
  [CredentialType.GITHUB_TOKEN]: 'GITHUB_TOKEN',
  [CredentialType.AGI_API_KEY]: 'AGI_API_KEY',
  [CredentialType.AIRTABLE_CRED]: 'AIRTABLE_API_KEY',
  [CredentialType.NOTION_OAUTH_TOKEN]: '',
<<<<<<< HEAD
  [CredentialType.FAL_AI_API_KEY]: 'FAL_AI_API_KEY',
=======
  [CredentialType.INSFORGE_BASE_URL]: 'INSFORGE_BASE_URL',
  [CredentialType.INSFORGE_API_KEY]: 'INSFORGE_API_KEY',
>>>>>>> 2185eceb
};

/** Used by bubblelab studio */
export const SYSTEM_CREDENTIALS = new Set<CredentialType>([
  CredentialType.GOOGLE_GEMINI_CRED,
  CredentialType.FIRECRAWL_API_KEY,
  CredentialType.OPENAI_CRED,
  CredentialType.ANTHROPIC_CRED,
  CredentialType.RESEND_CRED,
  CredentialType.OPENROUTER_CRED,
  // Cloudflare R2 Storage credentials
  CredentialType.CLOUDFLARE_R2_ACCESS_KEY,
  CredentialType.CLOUDFLARE_R2_SECRET_KEY,
  CredentialType.CLOUDFLARE_R2_ACCOUNT_ID,
  // Scraping credentials
  CredentialType.APIFY_CRED,
]);

/**
 * OAuth provider names - type-safe provider identifiers
 */
export type OAuthProvider = 'google' | 'followupboss' | 'notion';

/**
 * Scope description mapping - maps OAuth scope URLs to human-readable descriptions
 */
export interface ScopeDescription {
  scope: string; // OAuth scope URL
  description: string; // Human-readable description of what this scope allows
  defaultEnabled: boolean; // Whether this scope should be enabled by default
}

/**
 * OAuth credential type configuration for a specific service under a provider
 */
export interface OAuthCredentialConfig {
  displayName: string; // User-facing name
  defaultScopes: string[]; // OAuth scopes for this credential type
  description: string; // Description of what this credential provides access to
  scopeDescriptions?: ScopeDescription[]; // Optional: descriptions for each scope
}

/**
 * OAuth provider configuration shared between frontend and backend
 */
export interface OAuthProviderConfig {
  name: OAuthProvider; // Type-safe provider identifier
  displayName: string; // User-facing provider name: 'Google'
  credentialTypes: Partial<Record<CredentialType, OAuthCredentialConfig>>; // Supported credential types
  authorizationParams?: Record<string, string>; // Provider-wide OAuth parameters
}

/**
 * OAuth provider configurations - single source of truth for OAuth providers
 * Contains all information needed by frontend and backend
 */
export const OAUTH_PROVIDERS: Record<OAuthProvider, OAuthProviderConfig> = {
  google: {
    name: 'google',
    displayName: 'Google',
    credentialTypes: {
      [CredentialType.GOOGLE_DRIVE_CRED]: {
        displayName: 'Google Drive',
        defaultScopes: [
          'https://www.googleapis.com/auth/drive.file',
          'https://www.googleapis.com/auth/documents',
          'https://www.googleapis.com/auth/spreadsheets',
          'https://www.googleapis.com/auth/drive',
        ],
        description: 'Access Google Drive files and folders',
        scopeDescriptions: [
          {
            scope: 'https://www.googleapis.com/auth/drive.file',
            description:
              'View and manage Google Drive files and folders that you have created with Bubble Lab',
            defaultEnabled: true,
          },
          {
            scope: 'https://www.googleapis.com/auth/documents',
            description: 'View and manage your Google Docs documents',
            defaultEnabled: true,
          },
          {
            scope: 'https://www.googleapis.com/auth/spreadsheets',
            description: 'View and manage your Google Sheets spreadsheets',
            defaultEnabled: true,
          },
          {
            scope: 'https://www.googleapis.com/auth/drive',
            description:
              'View and manage all ofyour Google Drive files and folders (will see a warning about an "untrusted app" during authentication. Choose only if you need extra permissions)',
            defaultEnabled: false,
          },
        ],
      },
      [CredentialType.GMAIL_CRED]: {
        displayName: 'Gmail',
        defaultScopes: [
          'https://www.googleapis.com/auth/gmail.send',
          'https://www.googleapis.com/auth/gmail.modify',
        ],
        description: 'Access Gmail for sending emails',
        scopeDescriptions: [
          {
            scope: 'https://www.googleapis.com/auth/gmail.send',
            description: 'Send email on your behalf',
            defaultEnabled: true,
          },
          {
            scope: 'https://www.googleapis.com/auth/gmail.modify',
            description:
              'View and manage all of your Gmail emails and labels (might see a warning about an "untrusted app" during authentication. Choose only if you need extra permissions)',
            defaultEnabled: false,
          },
        ],
      },
      [CredentialType.GOOGLE_SHEETS_CRED]: {
        displayName: 'Google Sheets',
        defaultScopes: ['https://www.googleapis.com/auth/spreadsheets'],
        description:
          'Access Google Sheets for reading and writing spreadsheet data',
        scopeDescriptions: [
          {
            scope: 'https://www.googleapis.com/auth/spreadsheets',
            description: 'View and manage your Google Sheets spreadsheets',
            defaultEnabled: true,
          },
        ],
      },
      [CredentialType.GOOGLE_CALENDAR_CRED]: {
        displayName: 'Google Calendar',
        defaultScopes: ['https://www.googleapis.com/auth/calendar'],
        description: 'Access Google Calendar for reading and managing events',
        scopeDescriptions: [
          {
            scope: 'https://www.googleapis.com/auth/calendar',
            description: 'View and manage events on all your calendars',
            defaultEnabled: true,
          },
        ],
      },
    },
    authorizationParams: {
      access_type: 'offline', // Required for refresh tokens
      prompt: 'consent', // Force consent screen to ensure refresh token is issued
    },
  },
  followupboss: {
    name: 'followupboss',
    displayName: 'Follow Up Boss',
    credentialTypes: {
      [CredentialType.FUB_CRED]: {
        displayName: 'Follow Up Boss',
        defaultScopes: [], // FUB doesn't use granular scopes
        description:
          'Access Follow Up Boss CRM for managing contacts, tasks, deals, and more',
      },
    },
    authorizationParams: {
      response_type: 'auth_code', // FUB uses 'auth_code' instead of standard 'code'
      prompt: 'login', // FUB supports 'login' to force re-authentication
    },
  },
  notion: {
    name: 'notion',
    displayName: 'Notion',
    credentialTypes: {
      [CredentialType.NOTION_OAUTH_TOKEN]: {
        displayName: 'Notion Workspace',
        defaultScopes: [], // Notion scopes are managed in the integration capabilities
        description:
          'Authorize access to your Notion workspace for searching and reading pages/databases',
      },
    },
  },
};

/**
 * Get the OAuth provider for a specific credential type
 * Safely maps credential types to their OAuth providers
 */
export function getOAuthProvider(
  credentialType: CredentialType
): OAuthProvider | null {
  for (const [providerName, config] of Object.entries(OAUTH_PROVIDERS)) {
    if (config.credentialTypes[credentialType]) {
      return providerName as OAuthProvider;
    }
  }
  return null;
}

/**
 * Check if a credential type is OAuth-based
 */
export function isOAuthCredential(credentialType: CredentialType): boolean {
  return getOAuthProvider(credentialType) !== null;
}

/**
 * Get scope descriptions for a specific credential type
 * Returns an array of scope descriptions that will be requested during OAuth
 */
export function getScopeDescriptions(
  credentialType: CredentialType
): ScopeDescription[] {
  const provider = getOAuthProvider(credentialType);
  if (!provider) {
    return [];
  }

  const providerConfig = OAUTH_PROVIDERS[provider];
  const credentialConfig = providerConfig?.credentialTypes[credentialType];

  if (!credentialConfig?.scopeDescriptions) {
    // Fallback: create descriptions from scope URLs if not explicitly defined
    return (
      credentialConfig?.defaultScopes.map((scope) => ({
        scope,
        description: `Access: ${scope}`,
        defaultEnabled: true, // Default to enabled if in defaultScopes
      })) || []
    );
  }

  return credentialConfig.scopeDescriptions;
}

/**
 * Maps bubble names to their accepted credential types
 */
export type CredentialOptions = Partial<Record<CredentialType, string>>;

/**
 * Collection of credential options for all bubbles
 */
export const BUBBLE_CREDENTIAL_OPTIONS: Record<BubbleName, CredentialType[]> = {
  'ai-agent': [
    CredentialType.OPENAI_CRED,
    CredentialType.GOOGLE_GEMINI_CRED,
    CredentialType.ANTHROPIC_CRED,
    CredentialType.FIRECRAWL_API_KEY,
    CredentialType.OPENROUTER_CRED,
  ],
  postgresql: [CredentialType.DATABASE_CRED],
  slack: [CredentialType.SLACK_CRED],
  telegram: [CredentialType.TELEGRAM_BOT_TOKEN],
  resend: [CredentialType.RESEND_CRED],
  'database-analyzer': [CredentialType.DATABASE_CRED],
  'slack-notifier': [
    CredentialType.SLACK_CRED,
    CredentialType.OPENAI_CRED,
    CredentialType.GOOGLE_GEMINI_CRED,
    CredentialType.ANTHROPIC_CRED,
  ],
  'slack-formatter-agent': [
    CredentialType.OPENAI_CRED,
    CredentialType.GOOGLE_GEMINI_CRED,
    CredentialType.ANTHROPIC_CRED,
  ],
  'slack-data-assistant': [
    CredentialType.DATABASE_CRED,
    CredentialType.SLACK_CRED,
    CredentialType.OPENAI_CRED,
    CredentialType.GOOGLE_GEMINI_CRED,
    CredentialType.ANTHROPIC_CRED,
  ],
  'hello-world': [],
  http: [],
  'get-bubble-details-tool': [],
  'list-bubbles-tool': [],
  'sql-query-tool': [CredentialType.DATABASE_CRED],
  'chart-js-tool': [],
  'bubbleflow-validation-tool': [],
  'code-edit-tool': [CredentialType.OPENROUTER_CRED],
  'web-search-tool': [CredentialType.FIRECRAWL_API_KEY],
  'web-scrape-tool': [CredentialType.FIRECRAWL_API_KEY],
  'web-crawl-tool': [
    CredentialType.FIRECRAWL_API_KEY,
    CredentialType.GOOGLE_GEMINI_CRED,
  ],
  'web-extract-tool': [CredentialType.FIRECRAWL_API_KEY],
  'research-agent-tool': [
    CredentialType.FIRECRAWL_API_KEY,
    CredentialType.GOOGLE_GEMINI_CRED,
  ],
  'reddit-scrape-tool': [],
  'bubbleflow-code-generator': [],
  'bubbleflow-generator': [
    CredentialType.GOOGLE_GEMINI_CRED,
    CredentialType.OPENROUTER_CRED,
  ],
  'pdf-form-operations': [],
  'pdf-ocr-workflow': [
    CredentialType.GOOGLE_GEMINI_CRED,
    CredentialType.OPENAI_CRED,
    CredentialType.ANTHROPIC_CRED,
    CredentialType.OPENROUTER_CRED,
  ],
  'generate-document-workflow': [
    CredentialType.GOOGLE_GEMINI_CRED,
    CredentialType.OPENAI_CRED,
    CredentialType.ANTHROPIC_CRED,
    CredentialType.OPENROUTER_CRED,
  ],
  'parse-document-workflow': [
    CredentialType.GOOGLE_GEMINI_CRED,
    CredentialType.OPENAI_CRED,
    CredentialType.ANTHROPIC_CRED,
    CredentialType.OPENROUTER_CRED,
    CredentialType.CLOUDFLARE_R2_ACCESS_KEY,
    CredentialType.CLOUDFLARE_R2_SECRET_KEY,
    CredentialType.CLOUDFLARE_R2_ACCOUNT_ID,
  ],
  storage: [
    CredentialType.CLOUDFLARE_R2_ACCESS_KEY,
    CredentialType.CLOUDFLARE_R2_SECRET_KEY,
    CredentialType.CLOUDFLARE_R2_ACCOUNT_ID,
  ],
  'google-drive': [CredentialType.GOOGLE_DRIVE_CRED],
  gmail: [CredentialType.GMAIL_CRED],
  'google-sheets': [CredentialType.GOOGLE_SHEETS_CRED],
  'google-calendar': [CredentialType.GOOGLE_CALENDAR_CRED],
  apify: [CredentialType.APIFY_CRED],
  'instagram-tool': [CredentialType.APIFY_CRED],
  'linkedin-tool': [CredentialType.APIFY_CRED],
  'youtube-tool': [CredentialType.APIFY_CRED],
  github: [CredentialType.GITHUB_TOKEN],
  'eleven-labs': [CredentialType.ELEVENLABS_API_KEY],
  followupboss: [CredentialType.FUB_CRED],
  'agi-inc': [CredentialType.AGI_API_KEY],
  airtable: [CredentialType.AIRTABLE_CRED],
  notion: [CredentialType.NOTION_OAUTH_TOKEN],
<<<<<<< HEAD
  'fal-ai': [CredentialType.FAL_AI_API_KEY],
=======
  firecrawl: [CredentialType.FIRECRAWL_API_KEY],
  'insforge-db': [
    CredentialType.INSFORGE_BASE_URL,
    CredentialType.INSFORGE_API_KEY,
  ],
>>>>>>> 2185eceb
};

// POST /credentials - Create credential schema
export const createCredentialSchema = z
  .object({
    credentialType: z.nativeEnum(CredentialType).openapi({
      description: 'Type of credential to store',
      example: CredentialType.OPENAI_CRED,
    }),
    value: z.string().min(1).openapi({
      description: 'The credential value (will be encrypted)',
      example: 'sk-1234567890abcdef',
    }),
    name: z.string().optional().openapi({
      description: 'Optional user-friendly name for the credential',
      example: 'My OpenAI Key',
    }),
    skipValidation: z.boolean().optional().openapi({
      description:
        'Skip credential validation before storing (for testing/admin use)',
      example: false,
    }),
    credentialConfigurations: z
      .record(z.string(), z.unknown())
      .optional()
      .openapi({
        description:
          'Optional configurations for credential validation (e.g., ignoreSSL for PostgreSQL)',
        example: { ignoreSSL: true },
      }),
    metadata: databaseMetadataSchema.optional().openapi({
      description:
        'Optional metadata for the credential (e.g., database schema for DATABASE_CRED)',
      example: {
        tables: {
          users: {
            id: 'integer',
            email: 'character varying',
            created_at: 'timestamp with time zone',
          },
        },
        rules: [
          {
            id: 'rule-1',
            text: 'No direct DELETE on users table',
            enabled: true,
            createdAt: '2024-01-01T00:00:00Z',
            updatedAt: '2024-01-01T00:00:00Z',
          },
        ],
      },
    }),
  })
  .openapi('CreateCredentialRequest');

// PUT /credentials/:id - Update credential schema
export const updateCredentialSchema = z
  .object({
    value: z.string().optional().openapi({
      description:
        'The credential value (will be encrypted). Leave empty to keep current value.',
      example: 'sk-1234567890abcdef',
    }),
    name: z.string().optional().openapi({
      description: 'Optional user-friendly name for the credential',
      example: 'My OpenAI Key',
    }),
    skipValidation: z.boolean().optional().openapi({
      description:
        'Skip credential validation before storing (for testing/admin use)',
      example: false,
    }),
    credentialConfigurations: z
      .record(z.string(), z.unknown())
      .optional()
      .openapi({
        description:
          'Optional configurations for credential validation (e.g., ignoreSSL for PostgreSQL)',
        example: { ignoreSSL: true },
      }),
    metadata: databaseMetadataSchema.optional().openapi({
      description:
        'Optional metadata for the credential (e.g., database schema for DATABASE_CRED)',
      example: {
        tables: {
          users: {
            id: 'integer',
            email: 'character varying',
            created_at: 'timestamp with time zone',
          },
        },
      },
    }),
  })
  .openapi('UpdateCredentialRequest');
// GET /credentials - List credentials response
export const credentialResponseSchema = z
  .object({
    id: z.number().openapi({ description: 'Credential ID' }),
    credentialType: z.string().openapi({ description: 'Type of credential' }),
    name: z.string().optional().openapi({ description: 'Credential name' }),
    metadata: databaseMetadataSchema
      .optional()
      .openapi({ description: 'Credential metadata' }),
    createdAt: z.string().openapi({ description: 'Creation timestamp' }),

    // OAuth-specific fields
    isOauth: z
      .boolean()
      .optional()
      .openapi({ description: 'Whether this is an OAuth credential' }),
    oauthProvider: z
      .string()
      .optional()
      .openapi({ description: 'OAuth provider name' }),
    oauthExpiresAt: z
      .string()
      .optional()
      .openapi({ description: 'OAuth token expiration timestamp' }),
    oauthScopes: z
      .array(z.string())
      .optional()
      .openapi({ description: 'OAuth scopes granted' }),
    oauthStatus: z
      .enum(['active', 'expired', 'needs_refresh'])
      .optional()
      .openapi({ description: 'OAuth token status' }),
  })
  .openapi('CredentialResponse');

// POST /credentials - Create credential response
export const createCredentialResponseSchema = z
  .object({
    id: z.number().openapi({ description: 'Credential ID' }),
    message: z.string().openapi({ description: 'Success message' }),
  })
  .openapi('CreateCredentialResponse');

// PUT /credentials/:id - Update credential response
export const updateCredentialResponseSchema = z
  .object({
    id: z.number().openapi({ description: 'Credential ID' }),
    message: z.string().openapi({ description: 'Success message' }),
  })
  .openapi('UpdateCredentialResponse');

// General success message response (used by DELETE /credentials/:id, DELETE /bubble-flow/:id, PUT /bubble-flow/:id)
export const successMessageResponseSchema = z
  .object({
    message: z.string().openapi({ description: 'Success message' }),
  })
  .openapi('SuccessMessageResponse');

export type CreateCredentialRequest = z.infer<typeof createCredentialSchema>;
export type UpdateCredentialRequest = z.infer<typeof updateCredentialSchema>;
export type CredentialResponse = z.infer<typeof credentialResponseSchema>;
export type CreateCredentialResponse = z.infer<
  typeof createCredentialResponseSchema
>;
export type UpdateCredentialResponse = z.infer<
  typeof updateCredentialResponseSchema
>;<|MERGE_RESOLUTION|>--- conflicted
+++ resolved
@@ -29,12 +29,9 @@
   [CredentialType.AGI_API_KEY]: 'AGI_API_KEY',
   [CredentialType.AIRTABLE_CRED]: 'AIRTABLE_API_KEY',
   [CredentialType.NOTION_OAUTH_TOKEN]: '',
-<<<<<<< HEAD
   [CredentialType.FAL_AI_API_KEY]: 'FAL_AI_API_KEY',
-=======
   [CredentialType.INSFORGE_BASE_URL]: 'INSFORGE_BASE_URL',
   [CredentialType.INSFORGE_API_KEY]: 'INSFORGE_API_KEY',
->>>>>>> 2185eceb
 };
 
 /** Used by bubblelab studio */
@@ -368,15 +365,12 @@
   'agi-inc': [CredentialType.AGI_API_KEY],
   airtable: [CredentialType.AIRTABLE_CRED],
   notion: [CredentialType.NOTION_OAUTH_TOKEN],
-<<<<<<< HEAD
   'fal-ai': [CredentialType.FAL_AI_API_KEY],
-=======
   firecrawl: [CredentialType.FIRECRAWL_API_KEY],
   'insforge-db': [
     CredentialType.INSFORGE_BASE_URL,
     CredentialType.INSFORGE_API_KEY,
   ],
->>>>>>> 2185eceb
 };
 
 // POST /credentials - Create credential schema
