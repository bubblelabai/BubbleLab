// Define CredentialType enum here to avoid circular dependencies

export enum CredentialType {
  // AI Credentials
  OPENAI_CRED = 'OPENAI_CRED',
  GOOGLE_GEMINI_CRED = 'GOOGLE_GEMINI_CRED',
  ANTHROPIC_CRED = 'ANTHROPIC_CRED',
  OPENROUTER_CRED = 'OPENROUTER_CRED',
  // Search Credentials
  FIRECRAWL_API_KEY = 'FIRECRAWL_API_KEY',
  // Database Credentials
  DATABASE_CRED = 'DATABASE_CRED',
  // Communication Credentials
  SLACK_CRED = 'SLACK_CRED',
  TELEGRAM_BOT_TOKEN = 'TELEGRAM_BOT_TOKEN',
  // Email Credentials
  RESEND_CRED = 'RESEND_CRED',
  // Storage Credentials
  CLOUDFLARE_R2_ACCESS_KEY = 'CLOUDFLARE_R2_ACCESS_KEY',
  CLOUDFLARE_R2_SECRET_KEY = 'CLOUDFLARE_R2_SECRET_KEY',
  CLOUDFLARE_R2_ACCOUNT_ID = 'CLOUDFLARE_R2_ACCOUNT_ID',
  // Scraping Credentials
  APIFY_CRED = 'APIFY_CRED',

  // Voice Credentials
  ELEVENLABS_API_KEY = 'ELEVENLABS_API_KEY',

  // OAuth Credentials
  GOOGLE_DRIVE_CRED = 'GOOGLE_DRIVE_CRED',
  GMAIL_CRED = 'GMAIL_CRED',
  GOOGLE_SHEETS_CRED = 'GOOGLE_SHEETS_CRED',
  GOOGLE_CALENDAR_CRED = 'GOOGLE_CALENDAR_CRED',
  FUB_CRED = 'FUB_CRED',
  NOTION_OAUTH_TOKEN = 'NOTION_OAUTH_TOKEN',

  // Development Platform Credentials
  GITHUB_TOKEN = 'GITHUB_TOKEN',

  // Browser Automation Credentials
  AGI_API_KEY = 'AGI_API_KEY',

  // Database/Storage Credentials
  AIRTABLE_CRED = 'AIRTABLE_CRED',

<<<<<<< HEAD
  // Media Generation Credentials
  FAL_AI_API_KEY = 'FAL_AI_API_KEY',
=======
  // InsForge Credentials
  INSFORGE_BASE_URL = 'INSFORGE_BASE_URL',
  INSFORGE_API_KEY = 'INSFORGE_API_KEY',
>>>>>>> 2185eceb
}

// Define all bubble names as a union type for type safety
export type BubbleName =
  | 'hello-world'
  | 'ai-agent'
  | 'postgresql'
  | 'slack'
  | 'resend'
  | 'http'
  | 'slack-formatter-agent'
  | 'database-analyzer'
  | 'slack-notifier'
  | 'get-bubble-details-tool'
  | 'list-bubbles-tool'
  | 'sql-query-tool'
  | 'chart-js-tool'
  | 'web-search-tool'
  | 'web-scrape-tool'
  | 'web-crawl-tool'
  | 'web-extract-tool'
  | 'research-agent-tool'
  | 'reddit-scrape-tool'
  | 'slack-data-assistant'
  | 'bubbleflow-code-generator'
  | 'bubbleflow-generator'
  | 'pdf-form-operations'
  | 'pdf-ocr-workflow'
  | 'generate-document-workflow'
  | 'parse-document-workflow'
  | 'bubbleflow-validation-tool'
  | 'code-edit-tool'
  | 'storage'
  | 'google-drive'
  | 'gmail'
  | 'google-sheets'
  | 'google-calendar'
  | 'apify'
  | 'instagram-tool'
  | 'linkedin-tool'
  | 'youtube-tool'
  | 'github'
  | 'eleven-labs'
  | 'followupboss'
  | 'agi-inc'
  | 'telegram'
  | 'airtable'
  | 'notion'
<<<<<<< HEAD
  | 'fal-ai';
=======
  | 'firecrawl'
  | 'insforge-db';
>>>>>>> 2185eceb
<|MERGE_RESOLUTION|>--- conflicted
+++ resolved
@@ -42,14 +42,11 @@
   // Database/Storage Credentials
   AIRTABLE_CRED = 'AIRTABLE_CRED',
 
-<<<<<<< HEAD
   // Media Generation Credentials
   FAL_AI_API_KEY = 'FAL_AI_API_KEY',
-=======
   // InsForge Credentials
   INSFORGE_BASE_URL = 'INSFORGE_BASE_URL',
   INSFORGE_API_KEY = 'INSFORGE_API_KEY',
->>>>>>> 2185eceb
 }
 
 // Define all bubble names as a union type for type safety
@@ -98,9 +95,6 @@
   | 'telegram'
   | 'airtable'
   | 'notion'
-<<<<<<< HEAD
   | 'fal-ai';
-=======
   | 'firecrawl'
-  | 'insforge-db';
->>>>>>> 2185eceb
+  | 'insforge-db';